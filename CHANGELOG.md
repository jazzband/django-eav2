--- conflicted
+++ resolved
@@ -14,20 +14,12 @@
 
 - Fixes querying with multiple eav kwargs [#395](https://github.com/jazzband/django-eav2/issues/395)
 
-<<<<<<< HEAD
-## 1.5.0 (2023-09-07)
-
-=======
->>>>>>> 3858d9f1
 ### Features
 
 - Support for many type of primary key (UUIDField, BigAutoField)
 - Support for natural key use for some models for serialization (EnumValue, EnumGroup, Attribute, Value)
-<<<<<<< HEAD
-=======
 - Add support for Django 4.2
 - Add support for Python 3.11
->>>>>>> 3858d9f1
 
 ## 1.4.0 (2023-07-07)
 
