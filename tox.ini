[tox]
envlist =
    py27-django{111},
<<<<<<< HEAD
    py35-django{111,20,tip},
    py36-django{111,20,tip},
    py37-django{111,20,tip},
=======
    py35-django{111,20},
    py36-django{111,20},
    py37-django{111,20},
>>>>>>> a652894a

[testenv]

deps =
    django111: Django >=1.11, <2.0
    django20: Django >= 2.0, <2.1
    djangotip: https://github.com/django/django/archive/master.tar.gz
<<<<<<< HEAD

=======
>>>>>>> a652894a
commands = ./runtests<|MERGE_RESOLUTION|>--- conflicted
+++ resolved
@@ -1,15 +1,9 @@
 [tox]
 envlist =
     py27-django{111},
-<<<<<<< HEAD
-    py35-django{111,20,tip},
-    py36-django{111,20,tip},
-    py37-django{111,20,tip},
-=======
     py35-django{111,20},
     py36-django{111,20},
     py37-django{111,20},
->>>>>>> a652894a
 
 [testenv]
 
@@ -17,8 +11,5 @@
     django111: Django >=1.11, <2.0
     django20: Django >= 2.0, <2.1
     djangotip: https://github.com/django/django/archive/master.tar.gz
-<<<<<<< HEAD
 
-=======
->>>>>>> a652894a
 commands = ./runtests