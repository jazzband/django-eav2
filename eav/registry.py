'''This modules contains the registry classes.'''

from django.contrib.contenttypes import fields as generic
from django.db.models.signals import post_init, post_save, pre_save

from .managers import EntityManager
from .models import Attribute, Entity, Value


class EavConfig(object):
    '''
    The default ``EavConfig`` class used if it is not overriden on registration.
    This is where all the default eav attribute names are defined.

    Available options are as follows:

    1. manager_attr - Specifies manager name. Used to refer to the
       manager from Entity class, "objects" by default.
    2. manager_only - Specifies whether signals and generic relation should
       be setup for the registered model.
    3. eav_attr - Named of the Entity toolkit instance on the registered
       model instance. "eav" by default. See attach_eav_attr.
    4. generic_relation_attr - Name of the GenericRelation to Value
       objects. "eav_values" by default.
    5. generic_relation_related_name - Name of the related name for
       GenericRelation from Entity to Value. None by default. Therefore,
       if not overridden, it is not possible to query Values by Entities.
    '''
<<<<<<< HEAD

    manager_attr                  = 'objects'
    manager_only                  = False
    eav_attr                      = 'eav'
    generic_relation_attr         = 'eav_values'
=======
    manager_attr = 'objects'
    manager_only = False
    eav_attr = 'eav'
    generic_relation_attr = 'eav_values'
>>>>>>> a652894a
    generic_relation_related_name = None

    @classmethod
    def get_attributes(cls):
        '''
        By default, all :class:`~eav.models.Attribute` object apply to an
        entity, unless you provide a custom EavConfig class overriding this.
        '''
        return Attribute.objects.all()


class Registry(object):
    '''
    Handles registration through the
    :meth:`register` and :meth:`unregister` methods.
    '''

    @staticmethod
    def register(model_cls, config_cls=None):
        '''
        Registers *model_cls* with eav. You can pass an optional *config_cls*
        to override the EavConfig defaults.

        .. note::
           Multiple registrations for the same entity are harmlessly ignored.
        '''
        if hasattr(model_cls, '_eav_config_cls'):
            return

        if config_cls is EavConfig or config_cls is None:
            config_cls = type("%sConfig" % model_cls.__name__,
                              (EavConfig,), {})

        # set _eav_config_cls on the model so we can access it there
        setattr(model_cls, '_eav_config_cls', config_cls)

        reg = Registry(model_cls)
        reg._register_self()

    @staticmethod
    def unregister(model_cls):
        '''
        Unregisters *model_cls* with eav.

        .. note::
           Unregistering a class not already registered is harmlessly ignored.
        '''
        if not getattr(model_cls, '_eav_config_cls', None):
            return
        reg = Registry(model_cls)
        reg._unregister_self()

        delattr(model_cls, '_eav_config_cls')

    @staticmethod
    def attach_eav_attr(sender, *args, **kwargs):
        '''
        Attach EAV Entity toolkit to an instance after init.
        '''
        instance = kwargs['instance']
        config_cls = instance.__class__._eav_config_cls
        setattr(instance, config_cls.eav_attr, Entity(instance))

    def __init__(self, model_cls):
        '''
        Set the *model_cls* and its *config_cls*
        '''
        self.model_cls = model_cls
        self.config_cls = model_cls._eav_config_cls

    def _attach_manager(self):
        '''
        Attach the manager to *manager_attr* specified in *config_cls*
        '''
        # Save the old manager if the attribute name conflicts with the new one.
        if hasattr(self.model_cls, self.config_cls.manager_attr):
            mgr = getattr(self.model_cls, self.config_cls.manager_attr)
            self.config_cls.old_mgr = mgr
            self.model_cls._meta.local_managers.remove(mgr)
            self.model_cls._meta._expire_cache()

        # Attach the new manager to the model.
        mgr = EntityManager()
        mgr.contribute_to_class(self.model_cls, self.config_cls.manager_attr)

    def _detach_manager(self):
        '''
        Detach the manager and restore the previous one (if there was one).
        '''
        mgr = getattr(self.model_cls, self.config_cls.manager_attr)
        self.model_cls._meta.local_managers.remove(mgr)
        self.model_cls._meta._expire_cache()
        delattr(self.model_cls, self.config_cls.manager_attr)

        if hasattr(self.config_cls, 'old_mgr'):
            self.config_cls.old_mgr \
                .contribute_to_class(self.model_cls,
                                     self.config_cls.manager_attr)

    def _attach_signals(self):
        '''
        Attach pre- and post- save signals from model class
        to Entity helper. This way, Entity instance will be
        able to prepare and clean-up before and after creation /
        update of the user's model class instance.
        '''
        post_init.connect(Registry.attach_eav_attr, sender = self.model_cls)
        pre_save.connect(Entity.pre_save_handler, sender = self.model_cls)
        post_save.connect(Entity.post_save_handler, sender = self.model_cls)

    def _detach_signals(self):
        '''
        Detach all signals for eav.
        '''
        post_init.disconnect(Registry.attach_eav_attr, sender = self.model_cls)
        pre_save.disconnect(Entity.pre_save_handler, sender = self.model_cls)
        post_save.disconnect(Entity.post_save_handler, sender = self.model_cls)

    def _attach_generic_relation(self):
        '''
        Set up the generic relation for the entity
        '''
        rel_name = self.config_cls.generic_relation_related_name or \
                   self.model_cls.__name__

        gr_name = self.config_cls.generic_relation_attr.lower()
        generic_relation = \
                     generic.GenericRelation(Value,
                                             object_id_field='entity_id',
                                             content_type_field='entity_ct',
                                             related_query_name=rel_name)
        generic_relation.contribute_to_class(self.model_cls, gr_name)

    def _detach_generic_relation(self):
        '''
        Remove the generic relation from the entity
        '''
        gen_rel_field = self.config_cls.generic_relation_attr.lower()
        for field in self.model_cls._meta.local_many_to_many:
            if field.name == gen_rel_field:
                self.model_cls._meta.local_many_to_many.remove(field)
                break

        delattr(self.model_cls, gen_rel_field)

    def _register_self(self):
        '''
        Call the necessary registration methods
        '''
        self._attach_manager()

        if not self.config_cls.manager_only:
            self._attach_signals()
            self._attach_generic_relation()

    def _unregister_self(self):
        '''
        Call the necessary unregistration methods
        '''
        self._detach_manager()

        if not self.config_cls.manager_only:
            self._detach_signals()
            self._detach_generic_relation()<|MERGE_RESOLUTION|>--- conflicted
+++ resolved
@@ -26,18 +26,10 @@
        GenericRelation from Entity to Value. None by default. Therefore,
        if not overridden, it is not possible to query Values by Entities.
     '''
-<<<<<<< HEAD
-
-    manager_attr                  = 'objects'
-    manager_only                  = False
-    eav_attr                      = 'eav'
-    generic_relation_attr         = 'eav_values'
-=======
     manager_attr = 'objects'
     manager_only = False
     eav_attr = 'eav'
     generic_relation_attr = 'eav_values'
->>>>>>> a652894a
     generic_relation_related_name = None
 
     @classmethod
