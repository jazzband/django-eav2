--- conflicted
+++ resolved
@@ -9,43 +9,27 @@
 
 
 class BaseEntityAdmin(ModelAdmin):
-<<<<<<< HEAD
-    def render_change_form(self, request, context, add=False,
-                           change=False, form_url='', obj=None):
-        '''
-        Wrapper for ``ModelAdmin.render_change_form``. Replaces standard static
-        ``AdminForm`` with an EAV-friendly one. The point is that our form generates
-=======
     def render_change_form(self, request, context, *args, **kwargs):
         """
         Wrapper for `ModelAdmin.render_change_form`. Replaces standard static
         `AdminForm` with an EAV-friendly one. The point is that our form generates
->>>>>>> a652894a
         fields dynamically and fieldsets must be inferred from a prepared and
         validated form instance, not just the form class. Django does not seem
         to provide hooks for this purpose, so we simply wrap the view and
         substitute some data.
-        '''
+        """
         form = context['adminform'].form
-<<<<<<< HEAD
-=======
 
->>>>>>> a652894a
         # Infer correct data from the form.
         fieldsets = self.fieldsets or [(None, {'fields': form.fields.keys()})]
         adminform = admin.helpers.AdminForm(form, fieldsets, self.prepopulated_fields)
         media = mark_safe(self.media + adminform.media)
+
         context.update(adminform=adminform, media=media)
-<<<<<<< HEAD
-        super_meth = super(BaseEntityAdmin, self).render_change_form
-
-        return super_meth(request, context, add, change, form_url, obj)
-=======
 
         return super(BaseEntityAdmin, self).render_change_form(
             request, context, *args, **kwargs
         )
->>>>>>> a652894a
 
 
 class BaseEntityInlineFormSet(BaseInlineFormSet):
