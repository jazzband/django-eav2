--- conflicted
+++ resolved
@@ -5,15 +5,10 @@
     * :class:`EnumValue`
     * :class:`EnumGroup`
 
-<<<<<<< HEAD
 Along with the :class:`Entity` helper class and :class:`EAVModelMeta`
 optional metaclass for each eav model class.
-'''
-=======
-Along with the :class:`Entity` helper class.
 """
 
->>>>>>> 99254cd5
 from copy import copy
 
 from django.contrib.contenttypes import fields as generic
@@ -621,8 +616,7 @@
         Iterate over set eav values. This would allow you to do::
 
             for i in m.eav: print(i)
-<<<<<<< HEAD
-        '''
+        """
         return iter(self.get_values())
 
 
@@ -630,8 +624,4 @@
     def __new__(cls, name, bases, namespace, **kwds):
         result = super(EAVModelMeta, cls).__new__(cls, name, bases, dict(namespace))
         register(result)
-        return result
-=======
-        """
-        return iter(self.get_values())
->>>>>>> 99254cd5
+        return result