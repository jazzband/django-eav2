'''
******
models
******
This module defines the four concrete, non-abstract models:

* :class:`Value`
* :class:`Attribute`
* :class:`EnumValue`
* :class:`EnumGroup`

Along with the :class:`Entity` helper class.

Classes
-------
'''


from django.conf import settings
from django.contrib.contenttypes import fields as generic
<<<<<<< HEAD
from django.conf import settings
=======
from django.contrib.contenttypes.models import ContentType
from django.contrib.sites.managers import CurrentSiteManager
from django.contrib.sites.models import Site
from django.core.exceptions import ValidationError
from django.db import models
from django.utils import timezone
from django.utils.translation import ugettext_lazy as _
>>>>>>> a4a3511c

from .fields import EavDatatypeField, EavSlugField
from .validators import *


class EnumValue(models.Model):
    '''
    *EnumValue* objects are the value 'choices' to multiple choice
    *TYPE_ENUM* :class:`Attribute` objects.

    They have only one field, *value*, a``CharField`` that must be unique.

    For example:

    >>> yes = EnumValue.objects.create(value='Yes') # doctest: SKIP
    >>> no = EnumValue.objects.create(value='No')
    >>> unkown = EnumValue.objects.create(value='Unkown')

    >>> ynu = EnumGroup.objects.create(name='Yes / No / Unkown')
    >>> ynu.enums.add(yes, no, unkown)

    >>> Attribute.objects.create(name='Has Fever?',
    ...                          datatype=Attribute.TYPE_ENUM,
    ...                          enum_group=ynu)
    <Attribute: Has the fever? (Multiple Choice)>

    .. note::
       The same *EnumValue* objects should be reused within multiple
       *EnumGroups*.  For example, if you have one *EnumGroup*
       called: *Yes / No / Unkown* and another called *Yes / No /
       Not applicable*, you should only have a total of four *EnumValues*
       objects, as you should have used the same *Yes* and *No* *EnumValues*
       for both *EnumGroups*.
    '''
    value = models.CharField(_(u"value"), db_index=True,
                             unique=True, max_length=50)

    def __str__(self):
        return self.value


class EnumGroup(models.Model):
    '''
    *EnumGroup* objects have two fields- a *name* ``CharField`` and *enums*,
    a ``ManyToManyField`` to :class:`EnumValue`. :class:`Attribute` classes
    with datatype *TYPE_ENUM* have a ``ForeignKey`` field to *EnumGroup*.

    See :class:`EnumValue` for an example.

    '''
    name = models.CharField(_(u"name"), unique=True, max_length=100)

    enums = models.ManyToManyField(EnumValue, verbose_name=_(u"enum group"))

    def __str__(self):
        return self.name


class Attribute(models.Model):
    '''
    Putting the **A** in *EAV*. This holds the attributes, or concepts.
    Examples of possible *Attributes*: color, height, weight,
    number of children, number of patients, has fever?, etc...

    Each attribute has a name, and a description, along with a slug that must
    be unique.  If you don't provide a slug, a default slug (derived from
    name), will be created.

    The *required* field is a boolean that indicates whether this EAV attribute
    is required for entities to which it applies. It defaults to *False*.

    .. warning::
       Just like a normal model field that is required, you will not be able
       to save or create any entity object for which this attribute applies,
       without first setting this EAV attribute.

    There are 7 possible values for datatype:

        * int (TYPE_INT)
        * float (TYPE_FLOAT)
        * text (TYPE_TEXT)
        * date (TYPE_DATE)
        * bool (TYPE_BOOLEAN)
        * object (TYPE_OBJECT)
        * enum (TYPE_ENUM)

    Examples:

    >>> Attribute.objects.create(name='Height', datatype=Attribute.TYPE_INT)
    <Attribute: Height (Integer)>

    >>> Attribute.objects.create(name='Color', datatype=Attribute.TYPE_TEXT)
    <Attribute: Color (Text)>

    >>> yes = EnumValue.objects.create(value='yes')
    >>> no = EnumValue.objects.create(value='no')
    >>> unkown = EnumValue.objects.create(value='unkown')
    >>> ynu = EnumGroup.objects.create(name='Yes / No / Unkown')
    >>> ynu.enums.add(yes, no, unkown)
    >>> Attribute.objects.create(name='Has Fever?',
    ...                          datatype=Attribute.TYPE_ENUM,
    ...                          enum_group=ynu)
    <Attribute: Has Fever? (Multiple Choice)>

    .. warning:: Once an Attribute has been used by an entity, you can not
                 change it's datatype.
    '''

    class Meta:
        ordering = ['name']

    TYPE_TEXT = 'text'
    TYPE_FLOAT = 'float'
    TYPE_INT = 'int'
    TYPE_DATE = 'date'
    TYPE_BOOLEAN = 'bool'
    TYPE_OBJECT = 'object'
    TYPE_ENUM = 'enum'

    DATATYPE_CHOICES = (
        (TYPE_TEXT, _(u"Text")),
        (TYPE_FLOAT, _(u"Float")),
        (TYPE_INT, _(u"Integer")),
        (TYPE_DATE, _(u"Date")),
        (TYPE_BOOLEAN, _(u"True / False")),
        (TYPE_OBJECT, _(u"Django Object")),
        (TYPE_ENUM, _(u"Multiple Choice")),
    )

    name = models.CharField(_(u"name"), max_length=100,
                            help_text=_(u"User-friendly attribute name"))

    slug = EavSlugField(_(u"slug"), max_length=50, db_index=True, unique=True,
                          help_text=_(u"Short unique attribute label"))

    description = models.CharField(_(u"description"), max_length=256,
                                     blank=True, null=True,
                                     help_text=_(u"Short description"))

    enum_group = models.ForeignKey(EnumGroup, verbose_name=_(u"choice group"),
                            on_delete=models.PROTECT,
                                   blank=True, null=True)

    type = models.CharField(_(u"type"), max_length=20, blank=True, null=True)

    @property
    def help_text(self):
        return self.description

    datatype = EavDatatypeField(_(u"data type"), max_length=6,
                                choices=DATATYPE_CHOICES)

    created = models.DateTimeField(_(u"created"), default=timezone.now,
                                   editable=False)

    modified = models.DateTimeField(_(u"modified"), auto_now=True)

    required = models.BooleanField(_(u"required"), default=False)

    display_order = models.PositiveIntegerField(_(u"display order"), default=1)

    objects = models.Manager()

    def get_validators(self):
        '''
        Returns the appropriate validator function from :mod:`~eav.validators`
        as a list (of length one) for the datatype.

        .. note::
           The reason it returns it as a list, is eventually we may want this
           method to look elsewhere for additional attribute specific
           validators to return as well as the default, built-in one.
        '''
        DATATYPE_VALIDATORS = {
            'text': validate_text,
            'float': validate_float,
            'int': validate_int,
            'date': validate_date,
            'bool': validate_bool,
            'object': validate_object,
            'enum': validate_enum,
        }

        validation_function = DATATYPE_VALIDATORS[self.datatype]
        return [validation_function]

    def validate_value(self, value):
        '''
        Check *value* against the validators returned by
        :meth:`get_validators` for this attribute.
        '''
        for validator in self.get_validators():
            validator(value)
        if self.datatype == self.TYPE_ENUM:
            if value not in self.enum_group.enums.all():
                raise ValidationError(_(u"%(enum)s is not a valid choice "
                                        u"for %(attr)s") % \
                                       {'enum': value, 'attr': self})

    def save(self, *args, **kwargs):
        '''
        Saves the Attribute and auto-generates a slug field if one wasn't
        provided.
        '''
        if not self.slug:
            self.slug = EavSlugField.create_slug_from_name(self.name)
        self.full_clean()
        super(Attribute, self).save(*args, **kwargs)

    def clean(self):
        '''
        Validates the attribute.  Will raise ``ValidationError`` if
        the attribute's datatype is *TYPE_ENUM* and enum_group is not set,
        or if the attribute is not *TYPE_ENUM* and the enum group is set.
        '''
        if self.datatype == self.TYPE_ENUM and not self.enum_group:
            raise ValidationError(_(
                u"You must set the choice group for multiple choice" \
                u"attributes"))

        if self.datatype != self.TYPE_ENUM and self.enum_group:
            raise ValidationError(_(
                u"You can only assign a choice group to multiple choice " \
                u"attributes"))

    def get_choices(self):
        '''
        Returns a query set of :class:`EnumValue` objects for this attribute.
        Returns None if the datatype of this attribute is not *TYPE_ENUM*.
        '''
        if not self.datatype == Attribute.TYPE_ENUM:
            return None
        return self.enum_group.enums.all()

    def save_value(self, entity, value):
        '''
        Called with *entity*, any django object registered with eav, and
        *value*, the :class:`Value` this attribute for *entity* should
        be set to.

        If a :class:`Value` object for this *entity* and attribute doesn't
        exist, one will be created.

        .. note::
           If *value* is None and a :class:`Value` object exists for this
            Attribute and *entity*, it will delete that :class:`Value` object.
        '''
        ct = ContentType.objects.get_for_model(entity)
        try:
            value_obj = self.value_set.get(entity_ct=ct,
                                           entity_id=entity.pk,
                                           attribute=self)
        except Value.DoesNotExist:
            if value == None or value == '':
                return
            value_obj = Value.objects.create(entity_ct=ct,
                                             entity_id=entity.pk,
                                             attribute=self)
        if value == None or value == '':
            value_obj.delete()
            return

        if value != value_obj.value:
            value_obj.value = value
            value_obj.save()

    def __unicode__(self):
        return u"%s.%s (%s)" % (self.name, self.get_datatype_display())


class Value(models.Model):
    '''
    Putting the **V** in *EAV*. This model stores the value for one particular
    :class:`Attribute` for some entity.

    As with most EAV implementations, most of the columns of this model will
    be blank, as onle one *value_* field will be used.

    Example:

    >>> import eav
    >>> from django.contrib.auth.models import User
    >>> eav.register(User)
    >>> u = User.objects.create(username='crazy_dev_user')
    >>> a = Attribute.objects.create(name='Favorite Drink', datatype='text',
    ... slug='fav_drink')
    >>> Value.objects.create(entity=u, attribute=a, value_text='red bull')
    <Value: crazy_dev_user - Favorite Drink: "red bull">
    '''

    entity_ct = models.ForeignKey(ContentType, on_delete=models.PROTECT, related_name='value_entities')
    entity_id = models.IntegerField()
    entity = generic.GenericForeignKey(ct_field='entity_ct',
                                       fk_field='entity_id')

    value_text = models.TextField(blank=True, null=True)
    value_float = models.FloatField(blank=True, null=True)
    value_int = models.IntegerField(blank=True, null=True)
    value_date = models.DateTimeField(blank=True, null=True)
    value_bool = models.NullBooleanField(blank=True, null=True)
    value_enum = models.ForeignKey(EnumValue, blank=True, null=True,
                                   on_delete=models.PROTECT,
                                   related_name='eav_values')

    generic_value_id = models.IntegerField(blank=True, null=True)
    generic_value_ct = models.ForeignKey(ContentType, blank=True, null=True,
                                         on_delete=models.PROTECT,
                                         related_name='value_values')
    value_object = generic.GenericForeignKey(ct_field='generic_value_ct',
                                             fk_field='generic_value_id')

    created = models.DateTimeField(_(u"created"), default=timezone.now)
    modified = models.DateTimeField(_(u"modified"), auto_now=True)

    attribute = models.ForeignKey(Attribute, db_index=True,
                                   on_delete=models.PROTECT,
                                  verbose_name=_(u"attribute"))

    def save(self, *args, **kwargs):
        '''
        Validate and save this value
        '''
        self.full_clean()
        super(Value, self).save(*args, **kwargs)

    def clean(self):
        '''
        Raises ``ValidationError`` if this value's attribute is *TYPE_ENUM*
        and value_enum is not a valid choice for this value's attribute.
        '''
        if self.attribute.datatype == Attribute.TYPE_ENUM and \
           self.value_enum:
            if self.value_enum not in self.attribute.enum_group.enums.all():
                raise ValidationError(_(u"%(choice)s is not a valid " \
                                        u"choice for %s(attribute)") % \
                                        {'choice': self.value_enum,
                                         'attribute': self.attribute})

    def _get_value(self):
        '''
        Return the python object this value is holding
        '''
        return getattr(self, 'value_%s' % self.attribute.datatype)

    def _set_value(self, new_value):
        '''
        Set the object this value is holding
        '''
        setattr(self, 'value_%s' % self.attribute.datatype, new_value)

    value = property(_get_value, _set_value)

    def __str__(self):
        return '{}: "{}" ({})'.format(self.attribute.name, self.value, self.entity)

    def __repr__(self):
        return '{}: "{}" ({})'.format(self.attribute.name, self.value, self.entity.pk)


class Entity(object):
    '''
    The helper class that will be attached to any entity registered with
    eav.
    '''

    def __init__(self, instance):
        '''
        Set self.model equal to the instance of the model that we're attached
        to.  Also, store the content type of that instance.
        '''
        self.model = instance
        self.ct = ContentType.objects.get_for_model(instance)

    def __getattr__(self, name):
        '''
        Tha magic getattr helper.  This is called whenevery you do
        this_instance.<whatever>

        Checks if *name* is a valid slug for attributes available to this
        instances. If it is, tries to lookup the :class:`Value` with that
        attribute slug. If there is one, it returns the value of the
        class:`Value` object, otherwise it hasn't been set, so it returns
        None.
        '''
        if not name.startswith('_'):
            try:
                attribute = self.get_attribute_by_slug(name)
            except Attribute.DoesNotExist:
                raise AttributeError(_(u"%(obj)s has no EAV attribute named " \
                                       u"'%(attr)s'") % \
                                     {'obj': self.model, 'attr': name})
            try:
                return self.get_value_by_attribute(attribute).value
            except Value.DoesNotExist:
                return None
        return getattr(super(Entity, self), name)

    def get_all_attributes(self):
        '''
        Return a query set of all :class:`Attribute` objects that can be set
        for this entity.
        '''
        return self.model._eav_config_cls.get_attributes().order_by('display_order')

    def _hasattr(self, attribute_slug):
        '''
        Since we override __getattr__ with a backdown to the database, this exists as a way of
        checking whether a user has set a real attribute on ourselves, without going to the db if not
        '''
        return attribute_slug in self.__dict__

    def _getattr(self, attribute_slug):
        '''
        Since we override __getattr__ with a backdown to the database, this exists as a way of
        getting the value a user set for one of our attributes, without going to the db to check
        '''
        return self.__dict__[attribute_slug]

    def save(self):
        '''
        Saves all the EAV values that have been set on this entity.
        '''
        for attribute in self.get_all_attributes():
            if self._hasattr(attribute.slug):
                attribute_value = self._getattr(attribute.slug)
                attribute.save_value(self.model, attribute_value)

    def validate_attributes(self):
        '''
        Called before :meth:`save`, first validate all the entity values to
        make sure they can be created / saved cleanly.

        Raise ``ValidationError`` if they can't be.
        '''
        values_dict = self.get_values_dict()

        for attribute in self.get_all_attributes():
            value = None
            if self._hasattr(attribute.slug):
                value = self._getattr(attribute.slug)
            else:
                value = values_dict.get(attribute.slug, None)

            if value is None:
                if attribute.required:
                    raise ValidationError(_(u"%(attr)s EAV field cannot " \
                                                u"be blank") % \
                                              {'attr': attribute.slug})
            else:
                try:
                    attribute.validate_value(value)
                except ValidationError as e:
                    raise ValidationError(_(u"%(attr)s EAV field %(err)s") % \
                                              {'attr': attribute.slug,
                                               'err': e})

    def get_values_dict(self):
        values_dict = dict()
        for value in self.get_values():
            values_dict[value.attribute.slug] = value.value

        return values_dict

    def get_values(self):
        '''
        Get all set :class:`Value` objects for self.model
        '''
        return Value.objects.filter(entity_ct=self.ct,
                                    entity_id=self.model.pk).select_related()

    def get_all_attribute_slugs(self):
        '''
        Returns a list of slugs for all attributes available to this entity.
        '''
        return self.get_all_attributes().values_list('slug', flat=True)

    def get_attribute_by_slug(self, slug):
        '''
        Returns a single :class:`Attribute` with *slug*
        '''
        return self.get_all_attributes().get(slug=slug)

    def get_value_by_attribute(self, attribute):
        '''
        Returns a single :class:`Value` for *attribute*
        '''
        return self.get_values().get(attribute=attribute)

    def __iter__(self):
        '''
        Iterate over set eav values.

        This would allow you to do:

        >>> for i in m.eav: print i # doctest:SKIP
        '''
        return iter(self.get_values())

    @staticmethod
    def post_save_handler(sender, *args, **kwargs):
        '''
        Post save handler attached to self.model.  Calls :meth:`save` when
        the model instance we are attached to is saved.
        '''
        instance = kwargs['instance']
        entity = getattr(instance, instance._eav_config_cls.eav_attr)
        entity.save()

    @staticmethod
    def pre_save_handler(sender, *args, **kwargs):
        '''
        Pre save handler attached to self.model.  Called before the
        model instance we are attached to is saved. This allows us to call
        :meth:`validate_attributes` before the entity is saved.
        '''
        instance = kwargs['instance']
        entity = getattr(kwargs['instance'], instance._eav_config_cls.eav_attr)
        entity.validate_attributes()

if 'django_nose' in settings.INSTALLED_APPS:
    '''
    The django_nose test runner won't automatically create our Patient model
    database table which is required for tests, unless we import it here.

    Please, someone tell me a better way to do this.
    '''
    from .tests.models import Patient, Encounter<|MERGE_RESOLUTION|>--- conflicted
+++ resolved
@@ -15,20 +15,13 @@
 -------
 '''
 
-
 from django.conf import settings
 from django.contrib.contenttypes import fields as generic
-<<<<<<< HEAD
-from django.conf import settings
-=======
 from django.contrib.contenttypes.models import ContentType
-from django.contrib.sites.managers import CurrentSiteManager
-from django.contrib.sites.models import Site
 from django.core.exceptions import ValidationError
 from django.db import models
 from django.utils import timezone
 from django.utils.translation import ugettext_lazy as _
->>>>>>> a4a3511c
 
 from .fields import EavDatatypeField, EavSlugField
 from .validators import *
