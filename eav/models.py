--- conflicted
+++ resolved
@@ -396,12 +396,8 @@
     value_float = models.FloatField(blank = True, null = True)
     value_int   = models.IntegerField(blank = True, null = True)
     value_date  = models.DateTimeField(blank = True, null = True)
-<<<<<<< HEAD
-    value_bool  = models.NullBooleanField(blank = True, null = True)
+    value_bool  = models.BooleanField(blank = True, null = True)
     value_json  = JSONField(default=dict, encoder=DjangoJSONEncoder, blank = True, null = True)
-=======
-    value_bool  = models.BooleanField(blank = True, null = True)
->>>>>>> 6cce6d83
 
     value_enum  = models.ForeignKey(
         EnumValue,
