--- conflicted
+++ resolved
@@ -19,7 +19,7 @@
         slug_regex = r'[a-z][a-z0-9_]*'
         if not re.match(slug_regex, value):
             raise ValidationError(_(u"Must be all lower case, "\
-                                    u"starts with a letter, and contain "\
+                                    u"start with a letter, and contain "\
                                     u"only letters, numbers, or underscores."))
 
     @staticmethod
@@ -36,14 +36,10 @@
         return re.sub('[^\w]', '', name)
 
 
-<<<<<<< HEAD
 class EavDatatypeField(models.CharField):
-=======
-class EavDatatypeField(models.SlugField):
     """
         This holds checks for the attributes datatypes.
     """
->>>>>>> 68434c28
 
     def validate(self, value, instance):
         """
